import { useState, useEffect } from 'react';
import { useQuery, useMutation } from '@tanstack/react-query';
import { queryClient, apiRequest } from '@/lib/queryClient';
import { Tabs, TabsContent, TabsList, TabsTrigger } from "@/components/ui/tabs";
import { Button } from '@/components/ui/button';
import { ScrollArea } from '@/components/ui/scroll-area';
import { Card, CardContent, CardFooter } from '@/components/ui/card';
import { Badge } from '@/components/ui/badge';
import {
  AlertDialog,
  AlertDialogAction,
  AlertDialogCancel,
  AlertDialogContent,
  AlertDialogDescription,
  AlertDialogFooter,
  AlertDialogHeader,
  AlertDialogTitle,
  AlertDialogTrigger,
} from "@/components/ui/alert-dialog";
import { AddProductDialog } from './add-product-dialog';
<<<<<<< HEAD
import { useToast } from '@/hooks/use-toast';
import { Gift, ArrowRight, Pencil, Trash2 } from 'lucide-react';
import { EditProductDialog } from './edit-product-dialog';
import { createWebSocketConnection, subscribeToChannel } from "@/lib/supabase";
import { useAuthStore } from "@/store/auth-store";
=======
import { EditProductDialog } from './edit-product-dialog';
import { DeleteProductDialog } from './delete-product-dialog';
import { useToast } from '@/hooks/use-toast';
import { useAuthStore } from '@/store/auth-store';
import { Gift, ArrowRight, PencilIcon, Trash2 } from 'lucide-react';
>>>>>>> df50c142

export function SharedCatalog({ onProductSelected }: { onProductSelected: (productId: number) => void }) {
  const { toast } = useToast();
  const { user } = useAuthStore();
<<<<<<< HEAD
  const isParent = user?.role === "parent";

=======
  const isParent = user?.role === 'parent';
  
>>>>>>> df50c142
  // Get all available products
  const { data: products = [] } = useQuery({
    queryKey: ["/api/products"],
  });

  const deleteProductMutation = useMutation({
    mutationFn: async (id: number) => {
      return apiRequest(`/api/products/${id}`, { method: "DELETE" });
    },
    onSuccess: () => {
      toast({ title: "Product deleted" });
      queryClient.invalidateQueries({ queryKey: ["/api/products"] });
    },
    onError: (e: any) => {
      toast({ title: "Error", description: e.message || "Failed to delete product", variant: "destructive" });
    },
  });

  // Listen for real-time product events
  useEffect(() => {
    createWebSocketConnection();

    const updateSub = subscribeToChannel("product:update", () => {
      queryClient.invalidateQueries({ queryKey: ["/api/products"] });
    });

    const deleteSub = subscribeToChannel("product:deleted", () => {
      queryClient.invalidateQueries({ queryKey: ["/api/products"] });
    });

    return () => {
      updateSub();
      deleteSub();
    };
  }, [queryClient]);

  const handleAddToWishlist = (productId: number) => {
    onProductSelected(productId);
  };

  const refreshCatalog = () => {
    queryClient.invalidateQueries({ queryKey: ["/api/products"] });
  };
  
  return (
    <div className="space-y-4">
      <div className="flex justify-between items-center">
        <h2 className="text-xl font-bold">Family Catalog</h2>
        {isParent && (
          <AddProductDialog onProductAdded={refreshCatalog}>
            <Button size="sm">
              <Gift className="mr-2 h-4 w-4" />
              Add Product
            </Button>
          </AddProductDialog>
        )}
      </div>
            
      {products.length === 0 ? (
        <div className="text-center p-8 border rounded-lg bg-slate-50 dark:bg-slate-900/50">
          <Gift className="h-12 w-12 mx-auto mb-3 text-slate-400" />
          <h3 className="text-lg font-medium mb-2">No products in the catalog yet</h3>
          <p className="text-sm text-slate-500 dark:text-slate-400 mb-4">
            Products added to the catalog will be available for everyone in the family.
          </p>
          {isParent && (
            <AddProductDialog onProductAdded={refreshCatalog}>
              <Button>
                <Gift className="mr-2 h-4 w-4" />
                Add Your First Product
              </Button>
            </AddProductDialog>
          )}
        </div>
      ) : (
        <ScrollArea className="h-[500px] rounded-md border p-4">
          <div className="grid grid-cols-1 sm:grid-cols-2 lg:grid-cols-3 xl:grid-cols-4 gap-4">
            {products.map((product: any) => (
              <Card
                key={product.id}
                className="overflow-hidden transition-shadow hover:shadow-lg"
              >
                <div className="flex h-32 bg-slate-100 dark:bg-slate-800">
                  {product.image_url ? (
                    <img
                      src={product.image_url}
                      alt={product.title}
                      className="h-full w-auto mx-auto object-contain"
                    />
                  ) : (
                    <div className="flex items-center justify-center w-full">
                      <Gift className="h-12 w-12 text-slate-400" />
                    </div>
                  )}
                </div>
                <CardContent className="p-4">
                  <h3 className="font-medium line-clamp-2 mb-2">{product.title}</h3>
                  <div className="flex items-center justify-between">
                    <Badge variant="outline" className="bg-green-50 border-green-200 text-green-700 dark:bg-green-900/20 dark:border-green-800 dark:text-green-400">
                      ${(product.price_cents / 100).toFixed(2)}
                    </Badge>
                    <span className="text-sm text-slate-500 dark:text-slate-400">
                      {product.asin ? 'Amazon' : 'Custom'}
                    </span>
                  </div>
                </CardContent>
<<<<<<< HEAD
                <CardFooter className="p-4 pt-0 flex justify-end space-x-2">
                  {isParent && (
                    <AlertDialog>
                      <AlertDialogTrigger asChild>
                        <Button size="sm" variant="ghost" className="text-red-600">
                          <Trash2 className="mr-1 h-4 w-4" /> Delete
                        </Button>
                      </AlertDialogTrigger>
                      <AlertDialogContent>
                        <AlertDialogHeader>
                          <AlertDialogTitle>Remove product?</AlertDialogTitle>
                          <AlertDialogDescription>
                            This will delete the product from the family catalog.
                          </AlertDialogDescription>
                        </AlertDialogHeader>
                        <AlertDialogFooter>
                          <AlertDialogCancel>Cancel</AlertDialogCancel>
                          <AlertDialogAction onClick={() => deleteProductMutation.mutate(product.id)} disabled={deleteProductMutation.isPending}>
                            {deleteProductMutation.isPending ? "Deleting..." : "Delete"}
                          </AlertDialogAction>
                        </AlertDialogFooter>
                      </AlertDialogContent>
                    </AlertDialog>
                  )}
                  {isParent && (
                    <EditProductDialog product={product} onProductUpdated={refreshCatalog}>
                      <Button size="sm" variant="ghost">
                        <Pencil className="mr-1 h-4 w-4" /> Edit
                      </Button>
                    </EditProductDialog>
=======
                <CardFooter className="p-4 pt-0 flex justify-between">
                  {isParent && (
                    <div className="flex space-x-2">
                      <EditProductDialog 
                        product={product} 
                        onProductUpdated={refreshCatalog}
                      >
                        <Button size="sm" variant="outline">
                          <PencilIcon className="mr-1 h-3 w-3" />
                          Edit
                        </Button>
                      </EditProductDialog>
                      
                      <DeleteProductDialog
                        productId={product.id}
                        productTitle={product.title}
                        onProductDeleted={refreshCatalog}
                      >
                        <Button size="sm" variant="destructive">
                          <Trash2 className="mr-1 h-3 w-3" />
                          Delete
                        </Button>
                      </DeleteProductDialog>
                    </div>
>>>>>>> df50c142
                  )}
                  <Button size="sm" variant="secondary" onClick={() => handleAddToWishlist(product.id)}>
                    Add to Wishlist
                    <ArrowRight className="ml-2 h-4 w-4" />
                  </Button>
                </CardFooter>
              </Card>
            ))}
          </div>
        </ScrollArea>
      )}
    </div>
  );
}<|MERGE_RESOLUTION|>--- conflicted
+++ resolved
@@ -1,95 +1,77 @@
-import { useState, useEffect } from 'react';
-import { useQuery, useMutation } from '@tanstack/react-query';
-import { queryClient, apiRequest } from '@/lib/queryClient';
-import { Tabs, TabsContent, TabsList, TabsTrigger } from "@/components/ui/tabs";
+```tsx
+import { useEffect } from 'react';
+import { useQuery } from '@tanstack/react-query';
+import { queryClient } from '@/lib/queryClient';
+
 import { Button } from '@/components/ui/button';
 import { ScrollArea } from '@/components/ui/scroll-area';
 import { Card, CardContent, CardFooter } from '@/components/ui/card';
 import { Badge } from '@/components/ui/badge';
-import {
-  AlertDialog,
-  AlertDialogAction,
-  AlertDialogCancel,
-  AlertDialogContent,
-  AlertDialogDescription,
-  AlertDialogFooter,
-  AlertDialogHeader,
-  AlertDialogTitle,
-  AlertDialogTrigger,
-} from "@/components/ui/alert-dialog";
+
 import { AddProductDialog } from './add-product-dialog';
-<<<<<<< HEAD
-import { useToast } from '@/hooks/use-toast';
-import { Gift, ArrowRight, Pencil, Trash2 } from 'lucide-react';
-import { EditProductDialog } from './edit-product-dialog';
-import { createWebSocketConnection, subscribeToChannel } from "@/lib/supabase";
-import { useAuthStore } from "@/store/auth-store";
-=======
 import { EditProductDialog } from './edit-product-dialog';
 import { DeleteProductDialog } from './delete-product-dialog';
-import { useToast } from '@/hooks/use-toast';
+
 import { useAuthStore } from '@/store/auth-store';
-import { Gift, ArrowRight, PencilIcon, Trash2 } from 'lucide-react';
->>>>>>> df50c142
+import { Gift, ArrowRight, Pencil, Trash2 } from 'lucide-react';
 
-export function SharedCatalog({ onProductSelected }: { onProductSelected: (productId: number) => void }) {
-  const { toast } = useToast();
+import {
+  createWebSocketConnection,
+  subscribeToChannel,
+} from '@/lib/supabase';
+
+interface SharedCatalogProps {
+  onProductSelected: (productId: number) => void;
+}
+
+export function SharedCatalog({ onProductSelected }: SharedCatalogProps) {
   const { user } = useAuthStore();
-<<<<<<< HEAD
-  const isParent = user?.role === "parent";
+  const isParent = user?.role === 'parent';
 
-=======
-  const isParent = user?.role === 'parent';
-  
->>>>>>> df50c142
-  // Get all available products
+  /* ──────────────────────────────────────────────────────────────────
+     Data
+  ────────────────────────────────────────────────────────────────── */
   const { data: products = [] } = useQuery({
-    queryKey: ["/api/products"],
+    queryKey: ['/api/products'],
   });
 
-  const deleteProductMutation = useMutation({
-    mutationFn: async (id: number) => {
-      return apiRequest(`/api/products/${id}`, { method: "DELETE" });
-    },
-    onSuccess: () => {
-      toast({ title: "Product deleted" });
-      queryClient.invalidateQueries({ queryKey: ["/api/products"] });
-    },
-    onError: (e: any) => {
-      toast({ title: "Error", description: e.message || "Failed to delete product", variant: "destructive" });
-    },
-  });
-
-  // Listen for real-time product events
+  /* ──────────────────────────────────────────────────────────────────
+     Real-time product updates
+  ────────────────────────────────────────────────────────────────── */
   useEffect(() => {
     createWebSocketConnection();
 
-    const updateSub = subscribeToChannel("product:update", () => {
-      queryClient.invalidateQueries({ queryKey: ["/api/products"] });
-    });
-
-    const deleteSub = subscribeToChannel("product:deleted", () => {
-      queryClient.invalidateQueries({ queryKey: ["/api/products"] });
-    });
+    const unsubUpdate = subscribeToChannel('product:update', () =>
+      queryClient.invalidateQueries({ queryKey: ['/api/products'] }),
+    );
+    const unsubDelete = subscribeToChannel('product:deleted', () =>
+      queryClient.invalidateQueries({ queryKey: ['/api/products'] }),
+    );
 
     return () => {
-      updateSub();
-      deleteSub();
+      unsubUpdate();
+      unsubDelete();
     };
-  }, [queryClient]);
+  }, []);
 
-  const handleAddToWishlist = (productId: number) => {
+  /* ──────────────────────────────────────────────────────────────────
+     Helpers
+  ────────────────────────────────────────────────────────────────── */
+  const refreshCatalog = () =>
+    queryClient.invalidateQueries({ queryKey: ['/api/products'] });
+
+  const handleAddToWishlist = (productId: number) =>
     onProductSelected(productId);
-  };
 
-  const refreshCatalog = () => {
-    queryClient.invalidateQueries({ queryKey: ["/api/products"] });
-  };
-  
+  /* ──────────────────────────────────────────────────────────────────
+     UI
+  ────────────────────────────────────────────────────────────────── */
   return (
     <div className="space-y-4">
-      <div className="flex justify-between items-center">
+      {/* Header */}
+      <div className="flex items-center justify-between">
         <h2 className="text-xl font-bold">Family Catalog</h2>
+
         {isParent && (
           <AddProductDialog onProductAdded={refreshCatalog}>
             <Button size="sm">
@@ -99,14 +81,19 @@
           </AddProductDialog>
         )}
       </div>
-            
+
+      {/* Empty-state ­═══════════════════════════════════════════════ */}
       {products.length === 0 ? (
-        <div className="text-center p-8 border rounded-lg bg-slate-50 dark:bg-slate-900/50">
-          <Gift className="h-12 w-12 mx-auto mb-3 text-slate-400" />
-          <h3 className="text-lg font-medium mb-2">No products in the catalog yet</h3>
-          <p className="text-sm text-slate-500 dark:text-slate-400 mb-4">
-            Products added to the catalog will be available for everyone in the family.
+        <div className="rounded-lg border bg-slate-50 p-8 text-center dark:bg-slate-900/50">
+          <Gift className="mx-auto mb-3 h-12 w-12 text-slate-400" />
+          <h3 className="mb-2 text-lg font-medium">
+            No products in the catalog yet
+          </h3>
+          <p className="mb-4 text-sm text-slate-500 dark:text-slate-400">
+            Products added to the catalog will be available for everyone in the
+            family.
           </p>
+
           {isParent && (
             <AddProductDialog onProductAdded={refreshCatalog}>
               <Button>
@@ -117,82 +104,65 @@
           )}
         </div>
       ) : (
+        /* Product list ­════════════════════════════════════════════ */
         <ScrollArea className="h-[500px] rounded-md border p-4">
-          <div className="grid grid-cols-1 sm:grid-cols-2 lg:grid-cols-3 xl:grid-cols-4 gap-4">
+          <div className="grid grid-cols-1 gap-4 sm:grid-cols-2 lg:grid-cols-3 xl:grid-cols-4">
             {products.map((product: any) => (
               <Card
                 key={product.id}
                 className="overflow-hidden transition-shadow hover:shadow-lg"
               >
+                {/* Image */}
                 <div className="flex h-32 bg-slate-100 dark:bg-slate-800">
                   {product.image_url ? (
                     <img
+                      alt={product.title}
+                      className="mx-auto h-full w-auto object-contain"
                       src={product.image_url}
-                      alt={product.title}
-                      className="h-full w-auto mx-auto object-contain"
                     />
                   ) : (
-                    <div className="flex items-center justify-center w-full">
+                    <div className="flex w-full items-center justify-center">
                       <Gift className="h-12 w-12 text-slate-400" />
                     </div>
                   )}
                 </div>
+
+                {/* Details */}
                 <CardContent className="p-4">
-                  <h3 className="font-medium line-clamp-2 mb-2">{product.title}</h3>
+                  <h3 className="mb-2 line-clamp-2 font-medium">
+                    {product.title}
+                  </h3>
+
                   <div className="flex items-center justify-between">
-                    <Badge variant="outline" className="bg-green-50 border-green-200 text-green-700 dark:bg-green-900/20 dark:border-green-800 dark:text-green-400">
+                    <Badge
+                      variant="outline"
+                      className="border-green-200 bg-green-50 text-green-700 dark:border-green-800 dark:bg-green-900/20 dark:text-green-400"
+                    >
                       ${(product.price_cents / 100).toFixed(2)}
                     </Badge>
+
                     <span className="text-sm text-slate-500 dark:text-slate-400">
                       {product.asin ? 'Amazon' : 'Custom'}
                     </span>
                   </div>
                 </CardContent>
-<<<<<<< HEAD
-                <CardFooter className="p-4 pt-0 flex justify-end space-x-2">
-                  {isParent && (
-                    <AlertDialog>
-                      <AlertDialogTrigger asChild>
-                        <Button size="sm" variant="ghost" className="text-red-600">
-                          <Trash2 className="mr-1 h-4 w-4" /> Delete
-                        </Button>
-                      </AlertDialogTrigger>
-                      <AlertDialogContent>
-                        <AlertDialogHeader>
-                          <AlertDialogTitle>Remove product?</AlertDialogTitle>
-                          <AlertDialogDescription>
-                            This will delete the product from the family catalog.
-                          </AlertDialogDescription>
-                        </AlertDialogHeader>
-                        <AlertDialogFooter>
-                          <AlertDialogCancel>Cancel</AlertDialogCancel>
-                          <AlertDialogAction onClick={() => deleteProductMutation.mutate(product.id)} disabled={deleteProductMutation.isPending}>
-                            {deleteProductMutation.isPending ? "Deleting..." : "Delete"}
-                          </AlertDialogAction>
-                        </AlertDialogFooter>
-                      </AlertDialogContent>
-                    </AlertDialog>
-                  )}
-                  {isParent && (
-                    <EditProductDialog product={product} onProductUpdated={refreshCatalog}>
-                      <Button size="sm" variant="ghost">
-                        <Pencil className="mr-1 h-4 w-4" /> Edit
-                      </Button>
-                    </EditProductDialog>
-=======
-                <CardFooter className="p-4 pt-0 flex justify-between">
+
+                {/* Actions */}
+                <CardFooter className="flex justify-between p-4 pt-0">
                   {isParent && (
                     <div className="flex space-x-2">
-                      <EditProductDialog 
-                        product={product} 
+                      {/* Edit */}
+                      <EditProductDialog
+                        product={product}
                         onProductUpdated={refreshCatalog}
                       >
                         <Button size="sm" variant="outline">
-                          <PencilIcon className="mr-1 h-3 w-3" />
+                          <Pencil className="mr-1 h-3 w-3" />
                           Edit
                         </Button>
                       </EditProductDialog>
-                      
+
+                      {/* Delete */}
                       <DeleteProductDialog
                         productId={product.id}
                         productTitle={product.title}
@@ -204,9 +174,14 @@
                         </Button>
                       </DeleteProductDialog>
                     </div>
->>>>>>> df50c142
                   )}
-                  <Button size="sm" variant="secondary" onClick={() => handleAddToWishlist(product.id)}>
+
+                  {/* Wishlist */}
+                  <Button
+                    size="sm"
+                    variant="secondary"
+                    onClick={() => handleAddToWishlist(product.id)}
+                  >
                     Add to Wishlist
                     <ArrowRight className="ml-2 h-4 w-4" />
                   </Button>
@@ -218,4 +193,5 @@
       )}
     </div>
   );
-}+}
+```